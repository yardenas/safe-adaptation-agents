from functools import partial
from types import SimpleNamespace
from typing import Tuple, Optional, NamedTuple

import gym
import haiku as hk
import jax
import jax.nn as jnn
import jax.numpy as jnp
import jmp
import numpy as np
import optax
from tensorflow_probability.substrates import jax as tfp
from tqdm import tqdm

import safe_adaptation_agents.utils as utils
from safe_adaptation_agents.agents import agent
from safe_adaptation_agents.agents.la_mbda import replay_buffer as rb
from safe_adaptation_agents.agents.la_mbda import swag
from safe_adaptation_agents.agents.la_mbda.rssm import init_state
from safe_adaptation_agents.logging import TrainingLogger

PRNGKey = jnp.ndarray
State = Tuple[jnp.ndarray, jnp.ndarray]
Action = jnp.ndarray
Observation = np.ndarray
tfd = tfp.distributions
LearningState = utils.LearningState


def compute_lambda_values(next_values: jnp.ndarray, rewards: jnp.ndarray,
                          discount: float, lambda_: float) -> jnp.ndarray:
  tds = rewards + (1. - lambda_) * discount * next_values
  tds = tds.at[-1].add(lambda_ * discount * next_values[-1])
  return utils.discounted_cumsum(tds, lambda_ * discount)


<<<<<<< HEAD
compute_lambda_values = jax.vmap(compute_lambda_values, [0, 0, None, None])
=======
# vmap is needed twice:
# 1. For the posterior samples axis.
# 2. For the time horizon axis.
compute_lambda_values = jax.vmap(compute_lambda_values, (0, 0, None, None))
compute_lambda_values = jax.vmap(compute_lambda_values, (0, 0, None, None))
>>>>>>> f68a7593


class LaMBDA(agent.Agent):

  def __init__(self, observation_space: gym.Space, action_space: gym.Space,
               logger: TrainingLogger, config: SimpleNamespace,
               model: hk.MultiTransformed, actor: hk.Transformed,
               critic: hk.Transformed, safety_critic: hk.Transformed,
               augmented_lagrangian: hk.Transformed,
               replay_buffer: rb.ReplayBuffer):
    super(LaMBDA, self).__init__(config, logger)
    self.rng_seq = hk.PRNGSequence(config.seed)
    self.precision = utils.get_mixed_precision_policy(self.config.precision)
    dtype = self.precision.compute_dtype
    self.model = swag.SWAG(model, next(self.rng_seq), config.model_opt,
                           self.precision,
                           observation_space.sample()[None, None].astype(dtype),
                           action_space.sample()[None, None].astype(dtype),
                           **config.swag)
    features_example = jnp.concatenate(self.init_state, -1)
    self.actor = utils.Learner(actor, next(self.rng_seq), config.actor_opt,
                               self.precision, features_example.astype(dtype))
    self.critic = utils.Learner(critic, next(self.rng_seq), config.critic_opt,
                                self.precision,
                                features_example[None].astype(dtype))
    self.safety_critic = utils.Learner(safety_critic, next(self.rng_seq),
                                       config.safety_critic_opt, self.precision,
                                       features_example[None].astype(dtype))
    self.lagrangian = utils.Learner(augmented_lagrangian, next(self.rng_seq),
                                    {}, self.precision, 1., 0.)
    self.replay_buffer = replay_buffer
    self.state = (self.init_state,
                  jnp.zeros((self.config.parallel_envs,) + action_space.shape,
                            self.precision.compute_dtype))
    self.training_step = 0
    self._prefill_policy = lambda x: jax.device_put(
        jax.random.uniform(
            next(self.rng_seq), (x.shape[0],) + action_space.shape,
            minval=-1.,
            maxval=1.),
        device=jax.devices("cpu")[0])

  def __call__(self, observation: np.ndarray, train: bool, adapt: bool, *args,
               **kwargs) -> np.ndarray:
    if self.training_step < self.config.prefill and train:
      return self._prefill_policy(observation)
    if self.time_to_update and train:
      self.train()
    action, current_state = self.policy(self.state[0], self.state[1],
                                        observation,
                                        self.model.params, self.actor.params,
                                        next(self.rng_seq), train)
    self.state = (current_state, action)
    return action

  def observe_task_id(self, task_id: Optional[str] = None):
    pass

  def adapt(self, observation: np.ndarray, action: np.ndarray,
            reward: np.ndarray, cost: np.ndarray, train: bool):
    pass

  @partial(jax.jit, static_argnums=(0, 7))
  def policy(self,
             prev_state: State,
             prev_action: Action,
             observation: Observation,
             model_params: hk.Params,
             actor_params: hk.Params,
             key: PRNGKey,
             training=True) -> Tuple[jnp.ndarray, State]:
    filter_, *_ = self.model.apply
    key, subkey = jax.random.split(key)
    batch_shape = observation.shape[0]
    prev_state = tuple(map(lambda x: x[:batch_shape], prev_state))
    observation = observation.astype(self.precision.compute_dtype)
    observation = rb.preprocess(observation)
    _, current_state = filter_(model_params, subkey, prev_state, prev_action,
                               observation)
    features = jnp.concatenate(current_state, -1)
    policy = self.actor.apply(actor_params, features)
    key, subkey = jax.random.split(key)
    action = policy.sample(seed=subkey) if training else policy.mode()
    return action, current_state

  def observe(self, transition: agent.Transition, adapt: bool):
    self.training_step += sum(transition.steps)
    self.replay_buffer.add(transition)
    if transition.last:
      self.state = (self.init_state, jnp.zeros_like(self.state[-1]))

  @property
  def init_state(self):
    state = init_state(self.config.parallel_envs,
                       self.config.rssm['stochastic_size'],
                       self.config.rssm['deterministic_size'],
                       self.precision.compute_dtype)
    return state

  def train(self):
    print("Updating world model and actor-critic.")
    # Use the critic params for the previous iteration to update to actor.
    critic_params = self.critic.params
    safety_critic_params = self.safety_critic.params
    for batch in tqdm(
        self.replay_buffer.sample(self.config.update_steps),
        leave=False,
        total=self.config.update_steps):
      self.model.state, model_report, features = self.update_model(
          self.model.state, batch, next(self.rng_seq))
      model_posteriors = self.model.posterior_samples(
          self.config.posterior_samples, next(self.rng_seq))
      self.actor.state, actor_report, aux = self.update_actor(
          self.actor.state, features, model_posteriors, critic_params,
          safety_critic_params, self.lagrangian.params, next(self.rng_seq))
      (
          optimistic_sample,
          pessimistic_sample,
          reward_lambdas,
          cost_lambdas,
          cond,
      ) = aux
      self.critic.state, critic_report = self.update_critic(
          self.critic.state, optimistic_sample, reward_lambdas)
      if self.safe:
        self.lagrangian.state, lagrangian_report = self.update_lagrangian(
            self.lagrangian.state, cond)
        self.safety_critic.state, s_critic_report = self.update_safety_critic(
            self.safety_critic.state, pessimistic_sample, cost_lambdas)
        critic_report.update({**s_critic_report, **lagrangian_report})
      reports = {**model_report, **actor_report, **critic_report}
      # Average training metrics across update steps.
      for k, v in reports.items():
        self.logger[k] = v.mean()
    if self.config.evaluate_model:
      self.evaluate_model()
    self.logger.log_metrics(self.training_step)

  @partial(jax.jit, static_argnums=0)
  def update_model(
      self, state: swag.SWAGLearningState, batch: rb.etb.TrajectoryData,
      key: PRNGKey) -> Tuple[swag.SWAGLearningState, dict, jnp.ndarray]:
    config = self.config

    def loss(params: hk.Params) -> Tuple[float, dict]:
      _, _, infer, _ = self.model.apply
      outputs_infer = infer(params, key, batch.o[:, 1:], batch.a)
      (prior, posterior), features, decoded, reward, cost = outputs_infer
      kl_loss, kl = balanced_kl_loss(posterior, prior, config.free_kl,
                                     config.kl_mix)
      log_p_obs = decoded.log_prob(batch.o[:, 1:]).astype(jnp.float32).mean()
      log_p_rews = reward.log_prob(batch.r).mean()
      # Generally costs can be greater than 1. (especially if we use
      # ActionRepeat). However, since the cost is modeled as an indicator,
      # we transform it back to a continuous variable.
      log_p_cost = cost.log_prob(batch.c > 0.)
      log_p_cost = jnp.where(batch.c > 0., log_p_cost * self.config.cost_weight,
                             log_p_cost).mean()
      loss_ = config.kl_scale * kl_loss - log_p_obs - log_p_rews - log_p_cost
      posterior_entropy = posterior.entropy().astype(jnp.float32).mean()
      prior_entropy = prior.entropy().astype(jnp.float32).mean()
      return loss_, {
          'agent/model/kl': kl,
          'agent/model/post_entropy': posterior_entropy,
          'agent/model/prior_entropy': prior_entropy,
          'agent/model/log_p_observation': -log_p_obs,
          'agent/model/log_p_reward': -log_p_rews,
          'agent/model/log_p_cost': -log_p_cost,
          'features': features
      }

    grads, report = jax.grad(loss, has_aux=True)(state.params)
    new_state = self.model.grad_step(grads, state)
    report['agent/model/grads'] = optax.global_norm(grads)
    return new_state, report, report.pop('features')

  # @partial(jax.jit, static_argnums=0)
  def update_actor(
      self, state: LearningState, features: jnp.ndarray,
      model_params: hk.Params, critic_params: hk.Params,
      safety_critic_params: hk.Params, lagrangian_params: hk.Params,
      key: PRNGKey) -> [LearningState, dict, Tuple[jnp.ndarray, ...]]:
    # Prepare `generate_trajectory` to sample with different posteriors.
    generate_trajectories = jax.vmap(self._generate_trajectories,
                                     (0, None, None, None))
    generate_trajectories = partial(generate_trajectories, model_params)
    # Prepare all other modules.
    reward_critic = partial(self.critic.apply, critic_params)
    cost_critic = partial(self.safety_critic.apply, safety_critic_params)
    lagrangian = partial(self.lagrangian.apply, lagrangian_params)
    # Flatten the features so that trajectory sampling starts from every
    # state in the model-inferred features.
    flattened_features = features.reshape((-1, features.shape[-1]))

    def loss(params: hk.Params):
      trajectories, reward, cost = generate_trajectories(
          params, flattened_features, key)
      reward_values = reward_critic(trajectories[:, :, 1:]).mean()
      reward_lambdas = compute_lambda_values(reward_values, reward[:, :, :-1],
                                             self.config.discount,
                                             self.config.lambda_)
<<<<<<< HEAD
      loss_ = -reward_lambdas.mean()
=======
      optimistic_sample, reward_lambdas = estimate_upper_bound(
          trajectories, reward_lambdas)
      loss_ = (-reward_lambdas).mean()
>>>>>>> f68a7593
      if self.safe:
        cost_values = cost_critic(trajectories[:, :, 1:]).mean()
        cost_lambdas = compute_lambda_values(cost_values, cost[:, :, :-1],
                                             self.config.cost_discount,
                                             self.config.lambda_)
        pessimistic_sample, cost_lambdas = estimate_upper_bound(
            trajectories, cost_lambdas)
        penalty, cond = lagrangian(cost_lambdas.mean(), self.config.cost_limit)
        loss_ += penalty
      else:
        cost_lambdas = jnp.zeros_like(reward_lambdas)
        cond = np.array([0.])
        pessimistic_sample = optimistic_sample
      return loss_, (
          optimistic_sample,
          pessimistic_sample,
          reward_lambdas,
          cost_lambdas,
          cond,
      )

    (loss_, aux), grads = jax.value_and_grad(loss, has_aux=True)(state.params)
    new_state = self.actor.grad_step(grads, state)
    return new_state, {
        'agent/actor/loss': loss_,
        'agent/actor/grads': optax.global_norm(grads),
        'agent/actor/pred_constraint': aux[2].mean()
    }, aux

  @partial(jax.jit, static_argnums=0)
  def update_critic(self, state: LearningState, features: jnp.ndarray,
                    lambda_values: jnp.ndarray) -> Tuple[LearningState, dict]:

    def loss(params: hk.Params) -> float:
      values = self.critic.apply(params, features[:, :-1])
      return -(values.log_prob(lambda_values)).mean()

    (loss_, grads) = jax.value_and_grad(loss)(state.params)
    new_state = self.critic.grad_step(grads, state)
    return new_state, {
        'agent/critic/loss': loss_,
        'agent/critic/grads': optax.global_norm(grads)
    }

  @partial(jax.jit, static_argnums=0)
  def update_safety_critic(
      self, state: LearningState, features: jnp.ndarray,
      lambda_values: jnp.ndarray) -> Tuple[LearningState, dict]:

    def loss(params: hk.Params) -> float:
      values = self.safety_critic.apply(params, features[:, :-1])
      return -(values.log_prob(lambda_values)).mean()

    (loss_, grads) = jax.value_and_grad(loss)(state.params)
    new_state = self.safety_critic.grad_step(grads, state)
    return new_state, {
        'agent/safety_critic/loss': loss_,
        'agent/safety_critic/grads': optax.global_norm(grads)
    }

  @partial(jax.jit, static_argnums=0)
  def update_lagrangian(self, state: LearningState,
                        cond: jnp.ndarray) -> [LearningState, dict]:
    params = state.params['augmented_lagrangian'].values()
    lagrangian, penalty_multiplier = params
    new_lagrangian = jnn.relu(cond)
    new_penalty = jnp.clip(
        penalty_multiplier * (self.config.penalty_power_factor + 1.),
        penalty_multiplier,
        1.,
    )
    new_params = dict(augmented_lagrangian={
        'lagrangian': new_lagrangian,
        'penalty': new_penalty
    })
    finite = jmp.all_finite(new_params)
    new_params = jmp.select_tree(finite, new_params, state.params)
    report = {'agent/lagrangian': new_lagrangian, 'agent/penatly': new_penalty}
    return LearningState(new_params, state.opt_state), report

  def _generate_trajectories(
      self, model_params: hk.Params, policy_params: hk.Params,
      features: jnp.ndarray,
      key: PRNGKey) -> [jnp.ndarray, jnp.ndarray, jnp.ndarray]:
    _, generate_trajectory, *_ = self.model.apply
    generate_trajectory = partial(generate_trajectory, model_params)
    policy = self.actor
    trajectories, reward, cost = generate_trajectory(key, features, policy,
                                                     policy_params)
    # The cost decoder predicts an indicator ({0, 1}) but the total cost
    # is summed if `action_repeat` > 1
    return trajectories, reward.mean(), cost.mode() * self.config.action_repeat

  @property
  def time_to_update(self):
    return self.training_step >= self.config.prefill and \
           self.training_step % self.config.train_every == 0

  @property
  def safe(self):
    return self.config.safe

  def evaluate_model(self):
    if self.replay_buffer.empty:
      return
    batch = next(self.replay_buffer.sample(1))
    eval_video = evaluate_model(batch.o, batch.a, next(self.rng_seq),
                                self.model, self.model.params, self.precision)
    self.logger.log_video(
        eval_video, step=self.training_step, name='agent/model/error')


# https://github.com/danijar/dreamerv2/blob/259e3faa0e01099533e29b0efafdf240adeda4b5/common/nets.py#L130
def balanced_kl_loss(posterior: tfd.Distribution, prior: tfd.Distribution,
                     free_nats: float,
                     mix: float) -> [jnp.ndarray, jnp.ndarray]:
  sg = lambda x: jax.tree_map(jax.lax.stop_gradient, x)
  lhs = tfd.kl_divergence(posterior, sg(prior)).mean()
  rhs = tfd.kl_divergence(sg(posterior), prior).mean()
  return (1. - mix) * jnp.maximum(lhs, free_nats) + mix * jnp.maximum(
      rhs, free_nats), lhs


<<<<<<< HEAD
=======
def estimate_upper_bound(trajectories: jnp.ndarray,
                         values: jnp.ndarray) -> [jnp.ndarray, jnp.ndarray]:
  ids = jnp.argmax(values.mean(2), axis=0)
  value_upper_bound = jnp.take_along_axis(values, ids[None, :, None]).squeeze(0)
  trajectories_upper_bound = jnp.take_along_axis(trajectories,
                                                 ids[None, :, None,
                                                     None]).squeeze(0)
  return trajectories_upper_bound, value_upper_bound


>>>>>>> f68a7593
@partial(jax.jit, static_argnums=(3, 5))
def evaluate_model(observations, actions, key, model, model_params, precision):
  length = min(len(observations) + 1, 50)
  observations, actions = jax.tree_map(
      lambda x: x.astype(precision.compute_dtype), (observations, actions))
  _, generate_sequence, infer, decode = model.apply
  key, subkey = jax.random.split(key)
  _, features, infered_decoded, *_ = infer(model_params, subkey,
                                           observations[:1, 1:length + 1],
                                           actions[:1, :length])
  conditioning_length = length // 5
  key, subkey = jax.random.split(key)
  generated, *_ = generate_sequence(
      model_params,
      subkey,
      features[:, conditioning_length],
      None,
      None,
      actions=actions[:1, conditioning_length:])
  key, subkey = jax.random.split(key)
  generated_decoded = decode(model_params, subkey, generated)
  prediction = generated_decoded.mean()
  out = jnp.abs(observations[:1, conditioning_length + 1:] - prediction)
  out = ((out + 0.5) * 255).astype(jnp.uint8)
  return out<|MERGE_RESOLUTION|>--- conflicted
+++ resolved
@@ -35,17 +35,11 @@
   return utils.discounted_cumsum(tds, lambda_ * discount)
 
 
-<<<<<<< HEAD
-compute_lambda_values = jax.vmap(compute_lambda_values, [0, 0, None, None])
-=======
 # vmap is needed twice:
 # 1. For the posterior samples axis.
 # 2. For the time horizon axis.
 compute_lambda_values = jax.vmap(compute_lambda_values, (0, 0, None, None))
 compute_lambda_values = jax.vmap(compute_lambda_values, (0, 0, None, None))
->>>>>>> f68a7593
-
-
 class LaMBDA(agent.Agent):
 
   def __init__(self, observation_space: gym.Space, action_space: gym.Space,
@@ -245,13 +239,9 @@
       reward_lambdas = compute_lambda_values(reward_values, reward[:, :, :-1],
                                              self.config.discount,
                                              self.config.lambda_)
-<<<<<<< HEAD
-      loss_ = -reward_lambdas.mean()
-=======
       optimistic_sample, reward_lambdas = estimate_upper_bound(
           trajectories, reward_lambdas)
-      loss_ = (-reward_lambdas).mean()
->>>>>>> f68a7593
+      loss_ = -reward_lambdas.mean()
       if self.safe:
         cost_values = cost_critic(trajectories[:, :, 1:]).mean()
         cost_lambdas = compute_lambda_values(cost_values, cost[:, :, :-1],
@@ -375,8 +365,6 @@
       rhs, free_nats), lhs
 
 
-<<<<<<< HEAD
-=======
 def estimate_upper_bound(trajectories: jnp.ndarray,
                          values: jnp.ndarray) -> [jnp.ndarray, jnp.ndarray]:
   ids = jnp.argmax(values.mean(2), axis=0)
@@ -387,7 +375,6 @@
   return trajectories_upper_bound, value_upper_bound
 
 
->>>>>>> f68a7593
 @partial(jax.jit, static_argnums=(3, 5))
 def evaluate_model(observations, actions, key, model, model_params, precision):
   length = min(len(observations) + 1, 50)
