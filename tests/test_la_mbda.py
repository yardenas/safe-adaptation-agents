import os
import pytest

from safe_adaptation_agents import agents
from safe_adaptation_agents import config as options
from safe_adaptation_agents.trainer import Trainer


def test_run():

  def make_env(config):
    import safe_adaptation_gym
    from safe_adaptation_agents import wrapppers
    env = safe_adaptation_gym.make(
        config.robot,
        config.task,
        rgb_observation=True,
        config={
            'obstacles_size_noise_scale': 0.,
            'robot_ctrl_range_scale': 0.
        })
    env = wrapppers.ActionRepeat(env, config.action_repeat)
    return env

  config = options.load_config([
      '--configs', 'defaults', 'no_adaptation', '--agent', 'la_mbda',
      '--eval_trials', '1', '--render_episodes', '0',
      '--train_driver.adaptation_steps', '200', '--test_driver.query_steps',
      '200', '--epochs', '1', '--safe', 'True', '--log_dir',
      'results/test_lambda_safe', '--time_limit', '100', '--replay_buffer',
      '{capacity: 10, batch_size: 5, sequence_length: 8}', '--prefill', '100',
<<<<<<< HEAD
      '--update_steps', '2', '--train_every', '100', '--parallel_envs', '1'
=======
      '--update_steps', '2', '--train_every', '100', '--parallel_envs', '1',
      '--swag',
      '{start_averaging: 1, average_period: 1, max_num_models: 1, decay: 0.8, scale: 1., learning_rate_factor: 5.}',
      '--action_repeat', '1', '--posterior_samples', '2'
>>>>>>> db4c3561
  ])
  if not config.jit:
    from jax.config import config as jax_config
    jax_config.update('jax_disable_jit', True)
  path = os.path.join(config.log_dir, 'state.pkl')
  with Trainer.from_pickle(config) if os.path.exists(path) else Trainer(
      config=config, make_agent=agents.make,
      make_env=lambda: make_env(config)) as trainer:
    objective, constraint = trainer.train()
  assert objective[config.task] >= 15.
  assert constraint[config.task] == 0.


@pytest.mark.not_safe
def test_not_safe():

  def make_env(config):
    import safe_adaptation_gym
    from safe_adaptation_agents import wrapppers
    env = safe_adaptation_gym.make(
        config.robot,
        config.task,
        rgb_observation=True,
        config={
            'obstacles_size_noise_scale': 0.,
            'robot_ctrl_range_scale': 0.
        })
    env = wrapppers.ActionRepeat(env, config.action_repeat)
    return env

  config = options.load_config([
      '--configs', 'defaults', 'no_adaptation', '--agent', 'la_mbda',
      '--eval_trials', '1', '--render_episodes', '0',
      '--train_driver.adaptation_steps', '30000', '--epochs', '33', '--safe',
<<<<<<< HEAD
      'False', '--log_dir', 'results/test_lambda_safe', '--parallel_envs', '1'
=======
      'False', '--log_dir', 'results/test_lambda_not_safe'
>>>>>>> db4c3561
  ])
  if not config.jit:
    from jax.config import config as jax_config
    jax_config.update('jax_disable_jit', True)
  path = os.path.join(config.log_dir, 'state.pkl')
  with Trainer.from_pickle(config) if os.path.exists(path) else Trainer(
      config=config, make_agent=agents.make,
      make_env=lambda: make_env(config)) as trainer:
    objective, constraint = trainer.train()
  assert objective[config.task] >= 15.
  assert constraint[config.task] == 0.


@pytest.mark.safe
def test_safe():

  def make_env(config):
    import safe_adaptation_gym
    from safe_adaptation_agents import wrapppers
    env = safe_adaptation_gym.make(
        config.robot,
        config.task,
        rgb_observation=True,
        config={
            'obstacles_size_noise_scale': 0.,
            'robot_ctrl_range_scale': 0.
        })
    env = wrapppers.ActionRepeat(env, config.action_repeat)
    return env

  config = options.load_config([
      '--configs', 'defaults', 'no_adaptation', '--agent', 'la_mbda',
      '--eval_trials', '1', '--render_episodes', '0',
      '--train_driver.adaptation_steps', '30000', '--epochs', '33', '--safe',
      'True', '--log_dir', 'results/test_lambda_safe'
  ])
  if not config.jit:
    from jax.config import config as jax_config
    jax_config.update('jax_disable_jit', True)
  path = os.path.join(config.log_dir, 'state.pkl')
  with Trainer.from_pickle(config) if os.path.exists(path) else Trainer(
      config=config, make_agent=agents.make,
      make_env=lambda: make_env(config)) as trainer:
    objective, constraint = trainer.train()
  assert objective[config.task] >= 7.
  assert constraint[config.task] < config.cost_limit<|MERGE_RESOLUTION|>--- conflicted
+++ resolved
@@ -29,14 +29,10 @@
       '200', '--epochs', '1', '--safe', 'True', '--log_dir',
       'results/test_lambda_safe', '--time_limit', '100', '--replay_buffer',
       '{capacity: 10, batch_size: 5, sequence_length: 8}', '--prefill', '100',
-<<<<<<< HEAD
-      '--update_steps', '2', '--train_every', '100', '--parallel_envs', '1'
-=======
       '--update_steps', '2', '--train_every', '100', '--parallel_envs', '1',
       '--swag',
       '{start_averaging: 1, average_period: 1, max_num_models: 1, decay: 0.8, scale: 1., learning_rate_factor: 5.}',
       '--action_repeat', '1', '--posterior_samples', '2'
->>>>>>> db4c3561
   ])
   if not config.jit:
     from jax.config import config as jax_config
@@ -71,11 +67,7 @@
       '--configs', 'defaults', 'no_adaptation', '--agent', 'la_mbda',
       '--eval_trials', '1', '--render_episodes', '0',
       '--train_driver.adaptation_steps', '30000', '--epochs', '33', '--safe',
-<<<<<<< HEAD
-      'False', '--log_dir', 'results/test_lambda_safe', '--parallel_envs', '1'
-=======
       'False', '--log_dir', 'results/test_lambda_not_safe'
->>>>>>> db4c3561
   ])
   if not config.jit:
     from jax.config import config as jax_config
